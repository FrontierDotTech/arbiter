--- conflicted
+++ resolved
@@ -15,12 +15,7 @@
 tokio = { version = "1.17.0", features = ["macros"] }
 url = { version = "2.3.1", default-features = false }
 toml = "0.7.3"
-<<<<<<< HEAD
 ethers = "2.0.3"
-num-bigfloat = "1.6.0"
-=======
-ethers = "2.0.2"
->>>>>>> b4c96db5
 futures = "0.3"
 eyre = "0.6.6"
 serde_json = "1.0.68"

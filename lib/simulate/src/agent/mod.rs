--- conflicted
+++ resolved
@@ -228,43 +228,10 @@
         }
     }
 
-<<<<<<< HEAD
     fn watch(
         &self,
     ) -> Pin<Box<dyn Stream<Item = Result<(Vec<Token>, usize), AbiError>> + Send + Sync>> {
         Box::pin(self.event_stream().into_stream())
-=======
-    /// Monitor events for the agent.
-    fn watch(&self) -> tokio::task::JoinHandle<(Address, Vec<Token>)> {
-        let mut event_receiver = self.receiver();
-        let event_filters = self.event_filters();
-        tokio::spawn(async move {
-            println!("Starting to watch events for agent");
-            let decoder = |input, filter_num: usize| {
-                event_filters[filter_num].base_contract.decode_event_raw(
-                    event_filters[filter_num].event_name.as_str(),
-                    vec![event_filters[filter_num].topic],
-                    input,
-                )
-            };
-            let mut decoded_filtered_data = vec![];
-            let mut address = Address::zero();
-            while let Ok(logs) = event_receiver.recv().await {
-                println!("Received logs: {:#?}", logs);
-                let filtered_logs = filter_events(event_filters.clone(), logs);
-                if filtered_logs.is_empty() {
-                    continue;
-                }
-                let data = filtered_logs[0].data.clone().into_iter().collect();
-
-                decoded_filtered_data = decoder(data, 0).unwrap(); // TODO: Fix the error handling here.
-                address = filtered_logs[0].address;
-                break;
-            }
-            println!("Finished watching events for agent");
-            (address, decoded_filtered_data)
-        })
->>>>>>> 1c693acd
     }
 
     /// Deploy a contract to the current simulation environment and return a new [`SimulationContract<IsDeployed>`].

--- conflicted
+++ resolved
@@ -32,19 +32,11 @@
 };
 use thiserror::Error;
 
-<<<<<<< HEAD
 #[cfg_attr(doc, doc(hidden))]
 #[cfg_attr(doc, allow(unused_imports))]
 #[cfg(doc)]
 use crate::manager::Manager;
-use crate::{
-    agent::{Agent, IsAttached, NotAttached},
-    math::*,
-    middleware::RevmMiddleware,
-};
-=======
 use crate::{math::*, middleware::RevmMiddleware};
->>>>>>> 395a3cbb
 
 /// Alias to represent that a transaction sent to the [`EVM`] updates the
 /// worldstate (`true`) or is read only (`false`)
@@ -114,9 +106,6 @@
     /// post-process results.
     pub label: String,
 
-    /// WILL BE REMOVED.
-    pub agents: Vec<Agent<IsAttached<RevmMiddleware>>>,
-
     /// A seeded Poisson distribution that is sampled from in order to determine
     /// the average block size. [`SeededPoisson`] is created with a seed in
     /// order to have repeatable simulations.
@@ -136,14 +125,9 @@
     /// [`Environment`] so that users (or agents) may send and receive data from
     /// the [`EVM`].
     pub(crate) socket: Socket,
-<<<<<<< HEAD
 
     /// [`Condvar`] to allow for the [`Manager`] or errors to set the state of
     /// the [`Environment`] to [`State::Paused`] for debugging or other reasons.
-=======
-    pub seeded_poisson: SeededPoisson,
-    pub(crate) handle: Option<JoinHandle<Result<(), EnvironmentError>>>,
->>>>>>> 395a3cbb
     pub(crate) pausevar: Arc<(Mutex<()>, Condvar)>,
 
     /// [`JoinHandle`] for the thread in which the [`EVM`] is running.
@@ -260,11 +244,6 @@
         }
     }
 
-<<<<<<< HEAD
-    pub fn add_agent(&mut self, agent: Agent<NotAttached>) {
-        agent.attach_to_environment(self);
-    }
-
     /// Privately accessible function to take an [`Environment`] that is in
     /// [`State::Initialization`] and start it running. The [`EVM`] will be
     /// offloaded onto a separate thread for processing.
@@ -272,8 +251,6 @@
     /// Upon calling this function, the [`Environment`] will be placed in
     /// [`State::Running`]. Errors here may trigger the [`Environment`] to
     /// be placed in [`State::Paused`].
-=======
->>>>>>> 395a3cbb
     pub(crate) fn run(&mut self) {
         // Pull clones of the relevant data prepare to send into a new thread
         let label = self.label.clone();
